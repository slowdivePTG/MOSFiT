--- conflicted
+++ resolved
@@ -38,11 +38,7 @@
 extensions = [
     'sphinx.ext.autodoc', 'sphinx.ext.mathjax', 'sphinx.ext.viewcode',
     'sphinx_automodapi.automodapi', 'sphinx_automodapi.smart_resolver',
-<<<<<<< HEAD
-    'sphinx.ext.coverage'
-=======
-    'sphinxcontrib.autoprogram'
->>>>>>> d9c4437e
+    'sphinx.ext.coverage', 'sphinxcontrib.autoprogram'
 ]
 
 # Add any paths that contain templates here, relative to this directory.
