--- conflicted
+++ resolved
@@ -1,6 +1,6 @@
 """Definitions for the `MagnetarConstraints` class."""
 import numpy as np
-from mosfit.constants import DAY_CGS, KM_CGS, LIKELIHOOD_FLOOR, M_SUN_CGS
+from mosfit.constants import DAY_CGS, KM_CGS, M_SUN_CGS
 from mosfit.modules.constraints.constraint import Constraint
 
 
@@ -9,11 +9,7 @@
 
 class MagnetarConstraints(Constraint):
     """Magnetar constraints.
-<<<<<<< HEAD
 
-=======
-    
->>>>>>> 166bee05
     Kinetic energy cannot excede magnetar rotational energy
     """
 
