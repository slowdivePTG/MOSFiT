--- conflicted
+++ resolved
@@ -51,16 +51,10 @@
             # Below is not scaled properly, just proof of concept
             fmax = self._f0 * self._radius_source ** 2 * self._nu_max ** 2.5
             sed = [
-<<<<<<< HEAD
                 self._f0 * self._radius_source**2 * (x / self._nu_max)
                 **2.5  * ac / cc * x**2 if x < self._nu_max
                 else fmax * (x / self._nu_max) **(-(self._p - 1.0) / 2.0)
                 * ac / cc * x**2 for x in rest_freqs
-=======
-                self._f0 * self._radius_source ** 2 * (x / self._nu_max)
-                ** 2.5 if x < self._nu_max else fmax * (x / self._nu_max)
-                ** (-(self._p - 1.0) / 2.0) for x in rest_freqs
->>>>>>> 4fe7241f
             ]
 
             sed = np.nan_to_num(sed)
