"""MOSFiT: Modular light curve fitting software."""
import astrocats
import os

from . import constants  # noqa: F401
from . import fitter  # noqa: F401
from . import model  # noqa: F401
from . import plotting  # noqa: F401
from . import printer  # noqa: F401
from . import utils  # noqa: F401

authors = []
contributors = []

dir_name = os.path.dirname(os.path.realpath(__file__))

with open(os.path.join(dir_name, 'contributors.txt')) as f:
    for cont in f.read().splitlines():
        if '*' in cont:
            authors.append(cont.split('(')[0].strip(' *'))
        else:
            contributors.append(cont.split('(')[0].strip())

<<<<<<< HEAD
__version__ = '0.8.0'
=======
__version__ = '1.0.0'
>>>>>>> e3375d8d
__author__ = ' & '.join([', '.join(authors[:-1]), authors[-1]])
__contributors__ = ' & '.join([', '.join(contributors[:-1]), contributors[-1]])
__license__ = 'MIT'

# Check astrocats version for schema compatibility.
right_astrocats = True
vparts = astrocats.__version__.split('.')
req_path = os.path.join(dir_name, 'requirements.txt')
with open(req_path, 'r') as f:
    for req in f.read().splitlines():
        if 'astrocats' in req:
            vneed = req.split('=')[-1].split('.')
            if int(vparts[0]) < int(vneed[0]):
                right_astrocats = False
            elif int(vparts[1]) < int(vneed[1]):
                right_astrocats = False
            elif int(vparts[2]) < int(vneed[2]):
                right_astrocats = False
if not right_astrocats:
    raise ImportError(
        'Installed `astrocats` package is out of date for this version of '
        'MOSFiT, please upgrade your `astrocats` install to a version >= `' +
        '.'.join(vneed) + '` with either `pip` or `conda`.')<|MERGE_RESOLUTION|>--- conflicted
+++ resolved
@@ -21,11 +21,7 @@
         else:
             contributors.append(cont.split('(')[0].strip())
 
-<<<<<<< HEAD
-__version__ = '0.8.0'
-=======
-__version__ = '1.0.0'
->>>>>>> e3375d8d
+__version__ = '1.1.0'
 __author__ = ' & '.join([', '.join(authors[:-1]), authors[-1]])
 __contributors__ = ' & '.join([', '.join(contributors[:-1]), contributors[-1]])
 __license__ = 'MIT'
