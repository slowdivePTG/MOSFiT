--- conflicted
+++ resolved
@@ -135,11 +135,8 @@
     "parser_extrapolate_time": "Extend model light curves this many days before/after first/last observation. Can be a list of two elements, in which case the first element is the amount of time before the first observation to extrapolate, and the second element is the amount of time before the last observation to extrapolate. Value is set to `0.0` days if option not set, `100.0` days by default if no arguments are given.",
     "parser_force_copy": "Setting this flag will force MOSFiT to overwrite the user file hierarchy (models/modules/jupyter) to the current working directory. User will be prompted before being allowed to run with this flag.",
     "parser_fracking": "Setting this flag will skip the `fracking` step of the optimization process.",
-<<<<<<< HEAD
     "parser_generative": "Run in `generative` mode, which draws random parameter combinations from either the priors or a provided input walker file from a prior MOSFiT run. Equivalent to setting `-i 0`.",
-=======
     "parser_frack_step": "Set the number of MCMC steps between fracking runs.",
->>>>>>> 7e6885cb
     "parser_gibbs": "Using a Gibbs-sampling variant of emcee. This is not proven to preserve detailed balance, however it has much faster convergence than the vanilla emcee stretch-move. Use with caution.",
     "parser_iterations": "Number of iterations to run emcee for, including burn-in and post-burn iterations. Setting this option to `0` (or providing no argument) will only draw walker positions and immediately exit.",
     "parser_limit_fitting_mjds": "Only include observations with MJDs within the specified range, e.g. `-L 54123 54234` will exclude observations outside this range. If specified without an argument, any upper limit observations before the last upper limit before the first detection in a given band will not be included in the fitting.",
