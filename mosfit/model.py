--- conflicted
+++ resolved
@@ -372,11 +372,8 @@
         if pool is not None:
             self._pool = pool
             self._printer._pool = pool
-<<<<<<< HEAD
-=======
 
         prt = self._printer
->>>>>>> 8fb2964c
 
         prt.message('loading_data', inline=True)
 
