# -*- coding: UTF-8 -*-
"""Definitions for `Fitter` class."""
import io
import json
import os
import re
import shutil
import sys
import time
import warnings
from collections import OrderedDict
from copy import deepcopy
from difflib import get_close_matches

import dropbox
import emcee
import numpy as np
import scipy
from emcee.autocorr import AutocorrError
from mosfit.__init__ import __version__
from mosfit.printer import Printer
from mosfit.utils import (calculate_WAIC, entabbed_json_dump,
                          entabbed_json_dumps, flux_density_unit,
                          frequency_unit, get_model_hash, get_url_file_handle,
                          is_number, pretty_num)
from schwimmbad import MPIPool, SerialPool
from six import string_types

from astrocats.catalog.entry import ENTRY, Entry
from astrocats.catalog.model import MODEL
from astrocats.catalog.photometry import PHOTOMETRY
from astrocats.catalog.quantity import QUANTITY
from astrocats.catalog.realization import REALIZATION

from .model import Model

warnings.filterwarnings("ignore")


class MOSSampler(emcee.PTSampler):
    """Override PTSampler methods."""

    def get_autocorr_time(self, min_step=0, **kwargs):
        """Return a matrix of autocorrelation lengths.

        Returns a matrix of autocorrelation lengths for each
        parameter in each temperature of shape ``(Ntemps, Ndim)``.
        Any arguments will be passed to :func:`autocorr.integrate_time`.
        """
        acors = np.zeros((self.ntemps, self.dim))

        for i in range(self.ntemps):
            x = np.mean(self._chain[i, :, min_step:, :], axis=0)
            acors[i, :] = emcee.autocorr.integrated_time(x, **kwargs)
        return acors


def draw_walker(test=True):
    """Draw a walker from the global model variable."""
    global model
    return model.draw_walker(test)  # noqa: F821


def likelihood(x):
    """Return a likelihood score using the global model variable."""
    global model
    return model.likelihood(x)  # noqa: F821


def prior(x):
    """Return a prior score using the global model variable."""
    global model
    return model.prior(x)  # noqa: F821


def frack(x):
    """Frack at the specified parameter combination."""
    global model
    return model.frack(x)  # noqa: F821


class Fitter(object):
    """Fit transient events with the provided model."""

    def __init__(self):
        """Initialize `Fitter`."""
        pass

    def fit_events(self,
                   events=[''],
                   models=[],
                   plot_points='',
                   max_time='',
                   band_list=[],
                   band_systems=[],
                   band_instruments=[],
                   band_bandsets=[],
                   iterations=1000,
                   num_walkers=50,
                   num_temps=1,
                   parameter_paths=[],
                   fracking=True,
                   frack_step=50,
                   wrap_length=100,
                   travis=False,
                   post_burn=500,
                   smooth_times=-1,
                   extrapolate_time=0.0,
                   limit_fitting_mjds=False,
                   exclude_bands=[],
                   exclude_instruments=[],
                   suffix='',
                   offline=False,
                   upload=False,
                   upload_token='',
                   check_upload_quality=False,
                   printer=None,
                   variance_for_each=[],
                   user_fixed_parameters=[],
                   **kwargs):
        """Fit a list of events with a list of models."""
        dir_path = os.path.dirname(os.path.realpath(__file__))
        self._travis = travis
        self._wrap_length = wrap_length

        if not printer:
            self._printer = Printer(wrap_length=wrap_length)
        else:
            self._printer = printer

        prt = self._printer

        self._event_name = 'Batch'
        for event in events:
            self._event_name = ''
            self._event_path = ''
            if event:
                try:
                    pool = MPIPool()
                except Exception:
                    pool = SerialPool()
                if pool.is_master():
                    path = ''
                    # If the event name ends in .json, assume a path
                    if event.endswith('.json'):
                        path = event
                        self._event_name = event.replace('.json',
                                                         '').split('/')[-1]
                    # If not (or the file doesn't exist), download from OSC
                    if not path or not os.path.exists(path):
                        names_path = os.path.join(dir_path, 'cache',
                                                  'names.min.json')
                        input_name = event.replace('.json', '')
                        prt.wrapped(
                            'Event `{}` interpreted as supernova '
                            'name, downloading list of supernova '
                            'aliases...'.format(input_name))
                        if not offline:
                            try:
                                response = get_url_file_handle(
                                    'https://sne.space/astrocats/astrocats/'
                                    'supernovae/output/names.min.json',
                                    timeout=10)
                            except Exception:
                                prt.wrapped(
                                    'Warning: Could not download SN names ('
                                    'are you online?), using cached list.')
                                raise
                            else:
                                with open(names_path, 'wb') as f:
                                    shutil.copyfileobj(response, f)
                        if os.path.exists(names_path):
                            with open(names_path, 'r') as f:
                                names = json.load(
                                    f, object_pairs_hook=OrderedDict)
                        else:
                            print('Error: Could not read list of SN names!')
                            if offline:
                                print('Try omitting the `--offline` flag.')
                            raise RuntimeError

                        if event in names:
                            self._event_name = event
                        else:
                            for name in names:
                                if (event in names[name] or
                                        'SN' + event in names[name]):
                                    self._event_name = name
                                    break
                        if not self._event_name:
                            namekeys = []
                            for name in names:
                                namekeys.extend(names[name])
                            matches = set(
                                get_close_matches(
                                    event, namekeys, n=5, cutoff=0.8))
                            # matches = []
                            if len(matches) < 5 and is_number(event[0]):
                                prt.wrapped(
                                    'Could not find event, performing '
                                    'extended name search...')
                                snprefixes = set(('SN19', 'SN20'))
                                for name in names:
                                    ind = re.search("\d", name)
                                    if ind and ind.start() > 0:
                                        snprefixes.add(name[:ind.start()])
                                snprefixes = list(snprefixes)
                                for prefix in snprefixes:
                                    testname = prefix + event
                                    new_matches = get_close_matches(
                                        testname, namekeys, cutoff=0.95, n=1)
                                    if len(new_matches):
                                        matches.add(new_matches[0])
                                    if len(matches) == 5:
                                        break
                            if len(matches):
                                if travis:
                                    response = list(matches)[0]
                                else:
                                    response = prt.prompt(
                                        'No exact match to given event '
                                        'found. Did you mean one of the '
                                        'following events?',
                                        kind='select',
                                        options=list(matches))
                                if response:
                                    for name in names:
                                        if response in names[name]:
                                            self._event_name = name
                                            break
                        if not self._event_name:
                            prt.wrapped(
                                'Could not find event by that name, skipping!')
                            continue
                        urlname = self._event_name + '.json'
                        name_path = os.path.join(dir_path, 'cache', urlname)

                        if not offline:
                            prt.wrapped(
                                'Found event by primary name `{}` in the OSC, '
                                'downloading data...'.format(self._event_name))
                            try:
                                response = get_url_file_handle(
                                    'https://sne.space/astrocats/astrocats/'
                                    'supernovae/output/json/' + urlname,
                                    timeout=10)
                            except Exception:
                                prt.wrapped(
                                    'Warning: Could not download data for '
                                    ' `{}`, '
                                    'will attempt to use cached data.'.format(
                                        self._event_name))
                            else:
                                with open(name_path, 'wb') as f:
                                    shutil.copyfileobj(response, f)
                        path = name_path

                    if os.path.exists(path):
                        with open(path, 'r') as f:
                            data = json.load(f, object_pairs_hook=OrderedDict)
                        prt.wrapped('Event file:')
                        prt.wrapped('  ' + path)
                    else:
                        prt.wrapped(
                            'Error: Could not find data for `{}` locally or '
                            'on the OSC.'.format(self._event_name))
                        if offline:
                            prt.wrapped(
                                'Try omitting the `--offline` flag.')
                        raise RuntimeError

                    for rank in range(1, pool.size + 1):
                        pool.comm.send(self._event_name, dest=rank, tag=0)
                        pool.comm.send(path, dest=rank, tag=1)
                        pool.comm.send(data, dest=rank, tag=2)
                else:
                    self._event_name = pool.comm.recv(source=0, tag=0)
                    path = pool.comm.recv(source=0, tag=1)
                    data = pool.comm.recv(source=0, tag=2)
                    pool.wait()

                self._event_path = path

                if pool.is_master():
                    pool.close()

            for mod_name in models:
                for parameter_path in parameter_paths:
                    try:
                        pool = MPIPool()
                    except Exception:
                        pool = SerialPool()
                    self._model = Model(
                        model=mod_name,
                        parameter_path=parameter_path,
                        wrap_length=wrap_length,
                        pool=pool)

                    if not event:
                        print('No event specified, generating dummy data.')
                        self._event_name = mod_name
                        gen_args = {
                            'name': mod_name,
                            'max_time': max_time,
                            'plot_points': plot_points,
                            'band_list': band_list,
                            'band_systems': band_systems,
                            'band_instruments': band_instruments,
                            'band_bandsets': band_bandsets
                        }
                        data = self.generate_dummy_data(**gen_args)

                    success = self.load_data(
                        data,
                        event_name=self._event_name,
                        iterations=iterations,
                        fracking=fracking,
                        post_burn=post_burn,
                        smooth_times=smooth_times,
                        extrapolate_time=extrapolate_time,
                        limit_fitting_mjds=limit_fitting_mjds,
                        exclude_bands=exclude_bands,
                        exclude_instruments=exclude_instruments,
                        band_list=band_list,
                        band_systems=band_systems,
                        band_instruments=band_instruments,
                        band_bandsets=band_bandsets,
                        variance_for_each=variance_for_each,
                        user_fixed_parameters=user_fixed_parameters,
                        pool=pool)

                    if success:
                        self.fit_data(
                            event_name=self._event_name,
                            iterations=iterations,
                            num_walkers=num_walkers,
                            num_temps=num_temps,
                            fracking=fracking,
                            frack_step=frack_step,
                            post_burn=post_burn,
                            pool=pool,
                            suffix=suffix,
                            upload=upload,
                            upload_token=upload_token,
                            check_upload_quality=check_upload_quality)

                    if pool.is_master():
                        pool.close()

    def load_data(self,
                  data,
                  event_name='',
                  iterations=2000,
                  fracking=True,
                  post_burn=500,
                  smooth_times=-1,
                  extrapolate_time=0.0,
                  limit_fitting_mjds=False,
                  exclude_bands=[],
                  exclude_instruments=[],
                  band_list=[],
                  band_systems=[],
                  band_instruments=[],
                  band_bandsets=[],
                  variance_for_each=[],
                  user_fixed_parameters=[],
                  pool=''):
        """Load the data for the specified event."""
        prt = self._printer
        fixed_parameters = []
        for task in self._model._call_stack:
            cur_task = self._model._call_stack[task]
            self._model._modules[task].set_event_name(event_name)
            if cur_task['kind'] == 'data':
                success = self._model._modules[task].set_data(
                    data,
                    req_key_values={'band': self._model._bands},
                    subtract_minimum_keys=['times'],
                    smooth_times=smooth_times,
                    extrapolate_time=extrapolate_time,
                    limit_fitting_mjds=limit_fitting_mjds,
                    exclude_bands=exclude_bands,
                    exclude_instruments=exclude_instruments,
                    band_list=band_list,
                    band_systems=band_systems,
                    band_instruments=band_instruments,
                    band_bandsets=band_bandsets)
                if not success:
                    return False
                fixed_parameters.extend(self._model._modules[task]
                                        .get_data_determined_parameters())

            # Fix user-specified parameters.
            for fi, param in enumerate(user_fixed_parameters):
                if (task == param or
                        self._model._call_stack[task].get(
                            'class', '') == param):
                    fixed_parameters.append(task)
                    if fi < len(user_fixed_parameters) - 1:
                        value = user_fixed_parameters[fi + 1]
                        if value not in self._model._call_stack:
                            self._model._call_stack[task]['value'] = value

        self._model.determine_free_parameters(fixed_parameters)

        self._model.exchange_requests()

        # Run through once to set all inits.
        outputs = self._model.run_stack(
            [0.0 for x in range(self._model._num_free_parameters)],
            root='output')

        # Create any data-dependent free parameters.
        self._model.create_data_dependent_free_parameters(
            variance_for_each, outputs)

        # Determine free parameters again as above may have changed them.
        self._model.determine_free_parameters(fixed_parameters)

        self._model.exchange_requests()

        # Collect observed band info
        if pool.is_master() and 'photometry' in self._model._modules:
            prt.wrapped('Bands being used for current transient:')
            bis = list(
                filter(lambda a: a != -1, set(outputs['all_band_indices'])))
            ois = []
            for bi in bis:
                ois.append(
                    any([
                        y
                        for x, y in zip(outputs['all_band_indices'], outputs[
                            'observed']) if x == bi
                    ]))
            band_len = max([
                len(self._model._modules['photometry']._unique_bands[bi][
                    'SVO']) for bi in bis
            ])
            filts = self._model._modules['photometry']
            ubs = filts._unique_bands
            filterarr = [(ubs[bis[i]]['systems'], ubs[bis[i]]['bandsets'],
                          filts._average_wavelengths[bis[i]],
                          filts._band_offsets[bis[i]], ois[i], bis[i])
                         for i in range(len(bis))]
            filterrows = [(
                ' ' + (' ' if s[-2] else '*') + ubs[s[-1]]['SVO']
                .ljust(band_len) + ' [' + ', '.join(
                    list(
                        filter(None, (
                            'Bandset: ' + s[1] if s[1] else '',
                            'System: ' + s[0] if s[0] else '',
                            'AB offset: ' + pretty_num(s[3]))))) +
                ']').replace(' []', '') for s in list(sorted(filterarr))]
            if not all(ois):
                filterrows.append('  (* = Not observed in this band)')
            print('\n'.join(filterrows))

        self._event_name = event_name
        self._emcee_est_t = 0.0
        self._bh_est_t = 0.0
        self._fracking = fracking
        self._post_burn = post_burn
        self._burn_in = max(iterations - post_burn, 0)

        return True

    def fit_data(self,
                 event_name='',
                 iterations=2000,
                 frack_step=20,
                 num_walkers=50,
                 num_temps=1,
                 fracking=True,
                 post_burn=500,
                 pool='',
                 suffix='',
                 upload=False,
                 upload_token='',
                 check_upload_quality=True):
        """Fit the data for a given event.

        Fitting performed using a combination of emcee and fracking.
        """
        global model
        model = self._model
        prt = self._printer

        upload_this = upload and iterations > 0

        if not pool.is_master():
            try:
                pool.wait()
            except (KeyboardInterrupt, SystemExit):
                pass
            return

        ntemps, ndim, nwalkers = (num_temps, model._num_free_parameters,
                                  num_walkers)

        test_walker = iterations > 0
        lnprob = None
        lnlike = None
        pool_size = max(pool.size, 1)
        # Derived so only half a walker redrawn with Gaussian distribution.
        redraw_mult = 1.5 * np.sqrt(
            2) * scipy.special.erfinv(float(nwalkers - 1) / nwalkers)

        print('{} dimensions in problem ({} variance{}).\n\n'.format(
            ndim, model._num_variances,
            's' if model._num_variances > 1 else ''))
        p0 = [[] for x in range(ntemps)]

        for i, pt in enumerate(p0):
            while len(p0[i]) < nwalkers:
                prt.status(
                    self,
                    desc='Drawing initial walkers',
                    progress=[i * nwalkers + len(p0[i]), nwalkers * ntemps])

                nmap = nwalkers - len(p0[i])
                p0[i].extend(pool.map(draw_walker, [test_walker] * nmap))

        sampler = MOSSampler(
            ntemps, nwalkers, ndim, likelihood, prior, pool=pool)

        prt.inline('Initial draws completed!')
        print('\n\n')
        p = list(p0)

        emi = 0
        tft = 0.0  # Total fracking time
        acor = None
        s_exception = None

        try:
            st = time.time()

            # The argument of the for loop runs emcee, after each iteration of
            # emcee the contents of the for loop are executed.
            for emi, (p, lnprob, lnlike
                      ) in enumerate(sampler.sample(
                          p, iterations=iterations)):
                emi1 = emi + 1
                messages = []

                # First, redraw any walkers with scores significantly worse
                # than their peers (only during burn-in).
                if emi <= self._burn_in:
                    pmedian = [np.median(x) for x in lnprob]
                    pmead = [np.mean([abs(y - pmedian) for y in x])
                             for x in lnprob]
                    redraw_count = 0
                    bad_redraws = 0
                    for ti, tprob in enumerate(lnprob):
                        for wi, wprob in enumerate(tprob):
                            if (wprob <= pmedian[ti] -
                                redraw_mult * pmead[ti] or
                                    np.isnan(wprob)):
                                redraw_count = redraw_count + 1
                                dxx = np.random.normal(scale=0.01, size=ndim)
                                tar_x = np.array(p[np.random.randint(ntemps)][
                                    np.random.randint(nwalkers)])
                                new_x = np.clip(tar_x + dxx, 0.0, 1.0)
                                new_like = likelihood(new_x)
                                new_prob = new_like + prior(new_x)
                                if new_prob > wprob or np.isnan(wprob):
                                    p[ti][wi] = new_x
                                    lnlike[ti][wi] = new_like
                                    lnprob[ti][wi] = new_prob
                                else:
                                    bad_redraws = bad_redraws + 1
                    if redraw_count > 0:
                        messages.append('{:.1%} redraw, {}/{} success'.format(
                            redraw_count / (nwalkers * ntemps), redraw_count -
                            bad_redraws, redraw_count))

                low = 10
                asize = 0.5 * (emi - self._burn_in) / low
                if asize >= 0:
                    acorc = max(1, min(10, int(np.floor(asize / low))))
                    acort = -1.0
                    aa = 1
                    for a in range(acorc, 0, -1):
                        try:
                            acort = max([
                                max(x)
                                for x in sampler.get_autocorr_time(
                                    low=low, c=a, min_step=self._burn_in)
                            ])
                        except AutocorrError:
                            continue
                        else:
                            aa = a
                            break
                    acor = [acort, aa]

                self._emcee_est_t = float(time.time() - st - tft) / emi1 * (
                    iterations - emi1) + tft / emi1 * max(0, self._burn_in -
                                                          emi1)

                # Perform fracking if we are still in the burn in phase and
                # iteration count is a multiple of the frack step.
                frack_now = (fracking and emi1 <= self._burn_in and
                             emi1 % frack_step == 0)

                scores = [np.array(x) for x in lnprob]
                prt.status(
                    self,
                    desc='Fracking' if frack_now else 'Walking',
                    scores=scores,
                    progress=[emi1, iterations],
                    acor=acor,
                    messages=messages)

                if not frack_now:
                    continue

                # Fracking starts here
                sft = time.time()
                ijperms = [[x, y] for x in range(ntemps)
                           for y in range(nwalkers)]
                ijprobs = np.array([
                    1.0
                    # lnprob[x][y]
                    for x in range(ntemps) for y in range(nwalkers)
                ])
                ijprobs -= max(ijprobs)
                ijprobs = [np.exp(0.1 * x) for x in ijprobs]
                ijprobs /= sum([x for x in ijprobs if not np.isnan(x)])
                nonzeros = len([x for x in ijprobs if x > 0.0])
                selijs = [
                    ijperms[x]
                    for x in np.random.choice(
                        range(len(ijperms)),
                        pool_size,
                        p=ijprobs,
                        replace=(pool_size > nonzeros))
                ]

                bhwalkers = [p[i][j] for i, j in selijs]

                seeds = [
                    int(round(time.time() * 1000.0)) % 4294900000 + x
                    for x in range(len(bhwalkers))
                ]
                frack_args = list(zip(bhwalkers, seeds))
                bhs = list(pool.map(frack, frack_args))
                for bhi, bh in enumerate(bhs):
                    (wi, ti) = tuple(selijs[bhi])
                    if -bh.fun > lnprob[wi][ti] + lnlike[wi][ti]:
                        p[wi][ti] = bh.x
                        like = likelihood(bh.x)
                        lnprob[wi][ti] = like + prior(bh.x)
                        lnlike[wi][ti] = like
                scores = [[-x.fun for x in bhs]]
                prt.status(
                    self,
                    desc='Fracking Results',
                    scores=scores,
                    fracking=True,
                    progress=[emi1, iterations])
                tft = tft + time.time() - sft
                if s_exception:
                    break
        except (KeyboardInterrupt, SystemExit):
            self._printer.inline('Ctrl + C pressed, halting...', error=True)
            s_exception = sys.exc_info()
        except Exception:
            raise

        if s_exception:
            pool.close()
            if (not prt.prompt(
                    'You have interrupted the Monte Carlo. Do you wish to '
                    'save the incomplete run to disk? Previous results will '
                    'be overwritten.', self._wrap_length)):
                sys.exit()

        prt.wrapped('Saving output to disk...')
        if self._event_path:
            entry = Entry.init_from_file(
                catalog=None,
                name=self._event_name,
                path=self._event_path,
                merge=False,
                pop_schema=False,
                ignore_keys=[ENTRY.MODELS],
                compare_to_existing=False)
            new_photometry = []
            for photo in entry.get(ENTRY.PHOTOMETRY, []):
                if PHOTOMETRY.REALIZATION not in photo:
                    new_photometry.append(photo)
            if len(new_photometry):
                entry[ENTRY.PHOTOMETRY] = new_photometry
        else:
            entry = Entry(name=self._event_name)

        if upload:
            uentry = Entry(name=self._event_name)
            usource = uentry.add_source(name='MOSFiT paper')
            data_keys = set()
            for task in model._call_stack:
                if model._call_stack[task]['kind'] == 'data':
                    data_keys.update(
                        list(model._call_stack[task].get('keys', {}).keys()))
            entryhash = entry.get_hash(keys=list(sorted(list(data_keys))))

        source = entry.add_source(name='MOSFiT paper')
        model_setup = OrderedDict()
        for ti, task in enumerate(model._call_stack):
            task_copy = model._call_stack[task].copy()
            if (task_copy['kind'] == 'parameter' and
                    task in model._parameter_json):
                task_copy.update(model._parameter_json[task])
            model_setup[task] = task_copy
        modeldict = OrderedDict(
            [(MODEL.NAME, self._model._model_name), (MODEL.SETUP, model_setup),
             (MODEL.CODE, 'MOSFiT'), (MODEL.DATE, time.strftime("%Y/%m/%d")),
             (MODEL.VERSION, __version__), (MODEL.SOURCE, source)])

        if iterations > 0:
            WAIC = calculate_WAIC(scores)
            modeldict[MODEL.SCORE] = {
                QUANTITY.VALUE: str(WAIC),
                QUANTITY.KIND: 'WAIC'
            }
            if acor:
                modeldict[MODEL.CONVERGENCE] = {
                    QUANTITY.VALUE: str(aa),
                    QUANTITY.KIND: 'autocorrelationtimes'
                }
            modeldict[MODEL.STEPS] = str(emi1)

        if upload:
            umodeldict = deepcopy(modeldict)
            umodeldict[MODEL.SOURCE] = usource
            modelhash = get_model_hash(
                umodeldict, ignore_keys=[MODEL.DATE, MODEL.SOURCE])
            umodelnum = uentry.add_model(**umodeldict)
            if check_upload_quality:
                if WAIC < 0.0:
                    prt.wrapped(
                        'WAIC score `{}` below 0.0, not uploading this fit.'.
                        format(pretty_num(WAIC)))
                    upload_this = False

        modelnum = entry.add_model(**modeldict)

        ri = 1
        if not s_exception and emi > 0:
            pout = sampler.chain[:, :, -1, :]
            lnprobout = sampler.lnprobability[:, :, -1]
            lnlikeout = sampler.lnlikelihood[:, :, -1]
        else:
            pout = p
            lnprobout = lnprob
            lnlikeout = lnlike

        # Here, we append to the vector of walkers from the full chain based
        # upon the value of acort (the autocorrelation timescale).
        if acor and acort > 0:
            actc = int(np.ceil(acort))
            for i in range(1, np.int(float(emi - self._burn_in) / actc)):
                pout = np.concatenate(
                    (sampler.chain[:, :, -i * actc, :], pout), axis=1)
                lnprobout = np.concatenate(
                    (sampler.lnprobability[:, :, -i * actc], lnprobout),
                    axis=1)
                lnlikeout = np.concatenate(
                    (sampler.lnlikelihood[:, :, -i * actc], lnlikeout), axis=1)
        for xi, x in enumerate(pout):
            for yi, y in enumerate(pout[xi]):
                # Only produce LCs for end walker state.
                if yi <= nwalkers:
                    output = model.run_stack(y, root='output')
                    for i in range(len(output['times'])):
                        if not np.isfinite(output['model_observations'][i]):
                            continue
                        photodict = {
                            PHOTOMETRY.TIME:
                            output['times'][i] + output['min_times'],
                            PHOTOMETRY.MODEL: modelnum,
                            PHOTOMETRY.SOURCE: source,
                            PHOTOMETRY.REALIZATION: str(ri)
                        }
                        if output['observation_types'][i] == 'magnitude':
                            photodict[PHOTOMETRY.BAND] = output['bands'][i]
                            photodict[PHOTOMETRY.MAGNITUDE] = output[
                                'model_observations'][i]
                        if output['observation_types'][i] == 'fluxdensity':
                            photodict[PHOTOMETRY.FREQUENCY] = output[
                                'frequencies'][i] * frequency_unit('GHz')
                            photodict[PHOTOMETRY.FLUX_DENSITY] = output[
                                'model_observations'][
                                    i] * flux_density_unit('µJy')
                            photodict[PHOTOMETRY.U_FREQUENCY] = 'GHz'
                            photodict[PHOTOMETRY.U_FLUX_DENSITY] = 'µJy'
                        if output['systems'][i]:
                            photodict[PHOTOMETRY.SYSTEM] = output['systems'][i]
                        if output['bandsets'][i]:
                            photodict[PHOTOMETRY.BAND_SET] = output[
                                'bandsets'][i]
                        if output['instruments'][i]:
                            photodict[PHOTOMETRY.INSTRUMENT] = output[
                                'instruments'][i]
                        entry.add_photometry(
                            compare_to_existing=False, **photodict)

                        if upload_this:
                            uphotodict = deepcopy(photodict)
                            uphotodict[PHOTOMETRY.SOURCE] = umodelnum
                            uentry.add_photometry(
                                compare_to_existing=False, **uphotodict)
                else:
                    output = model.run_stack(y, root='objective')

                parameters = OrderedDict()
                derived_keys = set()
                pi = 0
                for ti, task in enumerate(model._call_stack):
                    if task not in model._free_parameters:
                        continue
                    poutput = model._modules[task].process(
                        **{'fraction': y[pi]})
                    value = list(poutput.values())[0]
                    paramdict = {
                        'value': value,
                        'fraction': y[pi],
                        'latex': model._modules[task].latex(),
                        'log': model._modules[task].is_log()
                    }
                    parameters.update({model._modules[task].name(): paramdict})
                    # Dump out any derived parameter keys
                    derived_keys.update(model._modules[task].get_derived_keys(
                    ))
                    pi = pi + 1

                for key in list(sorted(list(derived_keys))):
                    parameters.update({key: {'value': output[key]}})

                realdict = {REALIZATION.PARAMETERS: parameters}
<<<<<<< HEAD
                if lnprobout is not None and lnlike is not None:
                    realdict[REALIZATION.SCORE] = str(
                        lnprobout[xi][yi] + lnlikeout[xi][yi])
=======
                if lnprob is not None and lnlike is not None:
                    realdict[REALIZATION.SCORE] = str(lnprob[xi][yi])
>>>>>>> bebb6a83
                realdict[REALIZATION.ALIAS] = str(ri)
                entry[ENTRY.MODELS][0].add_realization(**realdict)
                urealdict = deepcopy(realdict)
                if upload_this:
                    uentry[ENTRY.MODELS][0].add_realization(**urealdict)
                ri = ri + 1

        entry.sanitize()
        oentry = entry._ordered(entry)

        if not os.path.exists(model.MODEL_OUTPUT_DIR):
            os.makedirs(model.MODEL_OUTPUT_DIR)

        with io.open(
                os.path.join(model.MODEL_OUTPUT_DIR, 'walkers.json'),
                'w') as flast, io.open(
                    os.path.join(model.MODEL_OUTPUT_DIR, self._event_name + (
                        ('_' + suffix)
                        if suffix else '') + '.json'), 'w') as feven:
            entabbed_json_dump(oentry, flast, separators=(',', ':'))
            entabbed_json_dump(oentry, feven, separators=(',', ':'))

        if upload_this:
            uentry.sanitize()
            prt.wrapped('Uploading fit...')
            prt.wrapped(
                'Data hash: ' + entryhash + ', model hash: ' + modelhash)
            upath = '/' + '_'.join(
                [self._event_name, entryhash, modelhash]) + '.json'
            ouentry = {self._event_name: uentry._ordered(uentry)}
            upayload = entabbed_json_dumps(ouentry, separators=(',', ':'))
            try:
                dbx = dropbox.Dropbox(upload_token)
                dbx.files_upload(
                    upayload.encode(),
                    upath,
                    mode=dropbox.files.WriteMode.overwrite)
                prt.wrapped(
                    'Uploading complete!')
            except Exception:
                if self._travis:
                    pass
                else:
                    raise

        return (pout, lnprobout, lnlikeout)

    def generate_dummy_data(self,
                            name,
                            max_time=1000.,
                            plot_points=100,
                            band_list=[],
                            band_systems=[],
                            band_instruments=[],
                            band_bandsets=[]):
        """Generate simulated data based on priors."""
        time_list = np.linspace(0.0, max_time, plot_points)
        band_list_all = ['V'] if len(band_list) == 0 else band_list
        times = np.repeat(time_list, len(band_list_all))

        # Create lists of systems/instruments if not provided.
        if isinstance(band_systems, string_types):
            band_systems = [band_systems for x in range(len(band_list_all))]
        if isinstance(band_instruments, string_types):
            band_instruments = [
                band_instruments for x in range(len(band_list_all))
            ]
        if isinstance(band_bandsets, string_types):
            band_bandsets = [band_bandsets for x in range(len(band_list_all))]
        if len(band_systems) < len(band_list_all):
            rep_val = '' if len(band_systems) == 0 else band_systems[-1]
            band_systems = band_systems + [
                rep_val for x in range(len(band_list_all) - len(band_systems))
            ]
        if len(band_instruments) < len(band_list_all):
            rep_val = '' if len(band_instruments) == 0 else band_instruments[
                -1]
            band_instruments = band_instruments + [
                rep_val
                for x in range(len(band_list_all) - len(band_instruments))
            ]
        if len(band_bandsets) < len(band_list_all):
            rep_val = '' if len(band_bandsets) == 0 else band_bandsets[-1]
            band_bandsets = band_bandsets + [
                rep_val
                for x in range(len(band_list_all) - len(band_bandsets))
            ]

        bands = [i for s in [band_list_all for x in time_list] for i in s]
        systs = [i for s in [band_systems for x in time_list] for i in s]
        insts = [i for s in [band_instruments for x in time_list] for i in s]
        bsets = [i for s in [band_bandsets for x in time_list] for i in s]

        data = {name: {'photometry': []}}
        for ti, tim in enumerate(times):
            band = bands[ti]
            if isinstance(band, dict):
                band = band['name']

            photodict = {
                'time': tim,
                'band': band,
                'magnitude': 0.0,
                'e_magnitude': 0.0
            }
            if systs[ti]:
                photodict['system'] = systs[ti]
            if insts[ti]:
                photodict['instrument'] = insts[ti]
            if bsets[ti]:
                photodict['bandset'] = bsets[ti]
            data[name]['photometry'].append(photodict)

        return data<|MERGE_RESOLUTION|>--- conflicted
+++ resolved
@@ -839,14 +839,8 @@
                     parameters.update({key: {'value': output[key]}})
 
                 realdict = {REALIZATION.PARAMETERS: parameters}
-<<<<<<< HEAD
-                if lnprobout is not None and lnlike is not None:
-                    realdict[REALIZATION.SCORE] = str(
-                        lnprobout[xi][yi] + lnlikeout[xi][yi])
-=======
                 if lnprob is not None and lnlike is not None:
-                    realdict[REALIZATION.SCORE] = str(lnprob[xi][yi])
->>>>>>> bebb6a83
+                    realdict[REALIZATION.SCORE] = str(lnprobout[xi][yi])
                 realdict[REALIZATION.ALIAS] = str(ri)
                 entry[ENTRY.MODELS][0].add_realization(**realdict)
                 urealdict = deepcopy(realdict)
