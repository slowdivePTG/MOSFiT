# -*- encoding: utf-8 -*-
"""The main function."""

import argparse
import codecs
import locale
import os
import shutil
import sys
import time
from operator import attrgetter
from unicodedata import normalize

import numpy as np
from astropy.time import Time as astrotime
from mosfit import __author__, __contributors__, __version__
from mosfit.fitter import Fitter
from mosfit.printer import Printer
from mosfit.utils import get_mosfit_hash, is_master, open_atomic, speak
from six import string_types


class SortingHelpFormatter(argparse.ArgumentDefaultsHelpFormatter):
    """Sort argparse arguments by argument name."""

    def add_arguments(self, actions):
        """Add sorting action based on `option_strings`."""
        actions = sorted(actions, key=attrgetter('option_strings'))
        super(SortingHelpFormatter, self).add_arguments(actions)


def get_parser(only=None, printer=None):
    """Retrieve MOSFiT's `argparse.ArgumentParser` object."""
    prt = Printer() if printer is None else printer

    parser = argparse.ArgumentParser(
        prog='mosfit',
        description='Fit astrophysical transients.',
        formatter_class=SortingHelpFormatter,
        add_help=only is None)

    parser.add_argument(
        '--language',
        dest='language',
        type=str,
        const='select',
        default='en',
        nargs='?',
        help=("Language for output text."))

    if only == 'language':
        return parser

    parser.add_argument(
        '--events',
        '-e',
        dest='events',
        default=[],
        nargs='+',
        help=prt.text('parser_events'))

    parser.add_argument(
        '--models',
        '-m',
        dest='models',
        default=[],
        nargs='?',
        help=prt.text('parser_models'))

    parser.add_argument(
        '--parameter-paths',
        '-P',
        dest='parameter_paths',
        default=['parameters.json'],
        nargs='+',
        help=prt.text('parser_parameter_paths'))

    parser.add_argument(
        '--walker-paths',
        '-w',
        dest='walker_paths',
        nargs='+',
        help=prt.text('parser_walker_paths'))

    parser.add_argument(
        '--max-time',
        dest='max_time',
        type=float,
        default=1000.,
        help=prt.text('parser_max_time'))

    parser.add_argument(
        '--limiting-magnitude',
        '-l',
        dest='limiting_magnitude',
        default=None,
        nargs='+',
        help=prt.text('parser_limiting_magnitude'))

    parser.add_argument(
<<<<<<< HEAD
        '--prefer-fluxes',
        dest='prefer_fluxes',
        default=False,
        action='store_true',
        help=prt.text('parser_prefer_fluxes'))
=======
        '--time-list',
        '--extra-times',
        dest='time_list',
        default=[],
        nargs='+',
        help=prt.text('parser_time_list'))

    parser.add_argument(
        '--extra-dates',
        dest='date_list',
        default=[],
        nargs='+',
        help=prt.text('parser_time_list'))

    parser.add_argument(
        '--extra-mjds',
        dest='mjd_list',
        default=[],
        nargs='+',
        help=prt.text('parser_time_list'))

    parser.add_argument(
        '--extra-jds',
        dest='jd_list',
        default=[],
        nargs='+',
        help=prt.text('parser_time_list'))

    parser.add_argument(
        '--extra-phases',
        dest='phase_list',
        default=[],
        nargs='+',
        help=prt.text('parser_time_list'))
>>>>>>> 7e6885cb

    parser.add_argument(
        '--band-list',
        '--extra-bands',
        dest='band_list',
        default=[],
        nargs='+',
        help=prt.text('parser_band_list'))

    parser.add_argument(
        '--band-systems',
        '--extra-systems',
        dest='band_systems',
        default=[],
        nargs='+',
        help=prt.text('parser_band_systems'))

    parser.add_argument(
        '--band-instruments',
        '--extra-instruments',
        dest='band_instruments',
        default=[],
        nargs='+',
        help=prt.text('parser_band_instruments'))

    parser.add_argument(
        '--band-bandsets',
        '--extra-bandsets',
        dest='band_bandsets',
        default=[],
        nargs='+',
        help=prt.text('parser_band_bandsets'))

    parser.add_argument(
        '--band-sampling-points',
        dest='band_sampling_points',
        type=int,
        default=17,
        help=prt.text('parser_band_sampling_points'))

    parser.add_argument(
        '--exclude-bands',
        dest='exclude_bands',
        default=[],
        nargs='+',
        help=prt.text('parser_exclude_bands'))

    parser.add_argument(
        '--exclude-instruments',
        dest='exclude_instruments',
        default=[],
        nargs='+',
        help=prt.text('parser_exclude_instruments'))

    parser.add_argument(
        '--exclude-systems',
        dest='exclude_systems',
        default=[],
        nargs='+',
        help=prt.text('parser_exclude_systems'))

    parser.add_argument(
        '--exclude-sources',
        dest='exclude_sources',
        default=[],
        nargs='+',
        help=prt.text('parser_exclude_sources'))

    parser.add_argument(
        '--exclude-kinds',
        dest='exclude_kinds',
        default=[],
        nargs='+',
        help=prt.text('parser_exclude_kinds'))

    parser.add_argument(
        '--fix-parameters',
        '-F',
        dest='user_fixed_parameters',
        default=[],
        nargs='+',
        help=prt.text('parser_user_fixed_parameters'))

    parser.add_argument(
        '--iterations',
        '-i',
        dest='iterations',
        type=int,
        const=0,
        default=-1,
        nargs='?',
        help=prt.text('parser_iterations'))

    parser.add_argument(
        '--generative',
        '-G',
        dest='generative',
        default=False,
        action='store_true',
        help=prt.text('parser_generative'))

    parser.add_argument(
        '--smooth-times',
        '--plot-points',
        '-S',
        dest='smooth_times',
        type=int,
        const=0,
        default=21,
        nargs='?',
        action='store',
        help=prt.text('parser_smooth_times'))

    parser.add_argument(
        '--extrapolate-time',
        '-E',
        dest='extrapolate_time',
        type=float,
        default=0.0,
        nargs='*',
        help=prt.text('parser_extrapolate_time'))

    parser.add_argument(
        '--limit-fitting-mjds',
        '-L',
        dest='limit_fitting_mjds',
        type=float,
        default=False,
        nargs=2,
        help=prt.text('parser_limit_fitting_mjds'))

    parser.add_argument(
        '--output-path',
        '-o',
        dest='output_path',
        default='',
        help=prt.text('parser_output_path'))

    parser.add_argument(
        '--suffix',
        '-s',
        dest='suffix',
        default='',
        help=prt.text('parser_suffix'))

    parser.add_argument(
        '--num-walkers',
        '-N',
        dest='num_walkers',
        type=int,
        default=None,
        help=prt.text('parser_num_walkers'))

    parser.add_argument(
        '--num-temps',
        '-T',
        dest='num_temps',
        type=int,
        help=prt.text('parser_num_temps'))

    parser.add_argument(
        '--no-fracking',
        dest='fracking',
        default=True,
        action='store_false',
        help=prt.text('parser_fracking'))

    parser.add_argument(
        '--no-write',
        dest='write',
        default=True,
        action='store_false',
        help=prt.text('parser_write'))

    parser.add_argument(
        '--quiet',
        dest='quiet',
        default=False,
        action='store_true',
        help=prt.text('parser_quiet'))

    parser.add_argument(
        '--cuda',
        dest='cuda',
        default=False,
        action='store_true',
        help=prt.text('parser_cuda'))

    parser.add_argument(
        '--no-copy-at-launch',
        dest='copy',
        default=True,
        action='store_false',
        help=prt.text('parser_copy'))

    parser.add_argument(
        '--force-copy-at-launch',
        dest='force_copy',
        default=False,
        action='store_true',
        help=prt.text('parser_force_copy'))

    parser.add_argument(
        '--offline',
        dest='offline',
        default=False,
        action='store_true',
        help=prt.text('parser_offline'))

    parser.add_argument(
        '--prefer-cache',
        dest='prefer_cache',
        default=False,
        action='store_true',
        help=prt.text('parser_prefer_cache'))

    parser.add_argument(
        '--frack-step',
        '-f',
        dest='frack_step',
        type=int,
        help=prt.text('parser_frack_step'))

    parser.add_argument(
        '--burn',
        '-b',
        dest='burn',
        type=int,
        help=prt.text('parser_burn'))

    parser.add_argument(
        '--post-burn',
        '-p',
        dest='post_burn',
        type=int,
        help=prt.text('parser_post_burn'))

    parser.add_argument(
        '--upload',
        '-u',
        dest='upload',
        default=False,
        action='store_true',
        help=prt.text('parser_upload'))

    parser.add_argument(
        '--run-until-converged',
        '-R',
        dest='run_until_converged',
        type=float,
        default=False,
        const=True,
        nargs='?',
        help=prt.text('parser_run_until_converged'))

    parser.add_argument(
        '--run-until-uncorrelated',
        '-U',
        dest='run_until_uncorrelated',
        type=int,
        default=None,
        const=5,
        nargs='?',
        help=prt.text('parser_run_until_uncorrelated'))

    parser.add_argument(
        '--maximum-walltime',
        '-W',
        dest='maximum_walltime',
        type=float,
        default=False,
        help=prt.text('parser_maximum_walltime'))

    parser.add_argument(
        '--maximum-memory',
        '-M',
        dest='maximum_memory',
        type=float,
        help=prt.text('parser_maximum_memory'))

    parser.add_argument(
        '--seed',
        dest='seed',
        type=int,
        help=prt.text('parser_seed'))

    parser.add_argument(
        '--draw-above-likelihood',
        '-d',
        dest='draw_above_likelihood',
        type=float,
        const=True,
        nargs='?',
        help=prt.text('parser_draw_above_likelihood'))

    parser.add_argument(
        '--gibbs',
        '-g',
        dest='gibbs',
        action='store_const',
        const=True,
        help=prt.text('parser_gibbs'))

    parser.add_argument(
        '--save-full-chain',
        '-c',
        dest='save_full_chain',
        action='store_const',
        const=True,
        help=prt.text('parser_save_full_chain'))

    parser.add_argument(
        '--print-trees',
        dest='print_trees',
        default=False,
        action='store_true',
        help=prt.text('parser_print_trees'))

    parser.add_argument(
        '--set-upload-token',
        dest='set_upload_token',
        const=True,
        default=False,
        nargs='?',
        help=prt.text('parser_set_upload_token'))

    parser.add_argument(
        '--ignore-upload-quality',
        dest='check_upload_quality',
        default=True,
        action='store_false',
        help=prt.text('parser_check_upload_quality'))

    parser.add_argument(
        '--test',
        dest='test',
        default=False,
        action='store_true',
        help=prt.text('parser_test'))

    parser.add_argument(
        '--variance-for-each',
        dest='variance_for_each',
        default=[],
        nargs='+',
        help=prt.text('parser_variance_for_each'))

    parser.add_argument(
        '--speak',
        dest='speak',
        const='en',
        default=False,
        nargs='?',
        help=prt.text('parser_speak'))

    parser.add_argument(
        '--version',
        dest='version',
        default=False,
        action='store_true',
        help=prt.text('parser_version'))

    parser.add_argument(
        '--extra-outputs',
        '-x',
        dest='extra_outputs',
        default=[],
        nargs='+',
        help=prt.text('parser_extra_outputs'))

    parser.add_argument(
        '--catalogs',
        '-C',
        dest='catalogs',
        default=[],
        nargs='+',
        help=prt.text('parser_catalogs'))

    parser.add_argument(
        '--open-in-browser',
        '-O',
        dest='open_in_browser',
        default=False,
        action='store_true',
        help=prt.text('parser_open_in_browser'))

    parser.add_argument(
        '--exit-on-prompt',
        dest='exit_on_prompt',
        default=False,
        action='store_true',
        help=prt.text('parser_exit_on_prompt'))

    parser.add_argument(
        '--download-recommended-data',
        dest='download_recommended_data',
        default=False,
        action='store_true',
        help=prt.text('parser_download_recommended_data'))

    parser.add_argument(
        '--local-data-only',
        dest='local_data_only',
        default=False,
        action='store_true',
        help=prt.text('parser_local_data_only'))

    parser.add_argument(
        '--method',
        '-D',
        dest='method',
        type=str,
        const='select',
        default='ensembler',
        nargs='?',
        help=prt.text('parser_method'))

    return parser


def main():
    """Run MOSFiT."""
    prt = Printer(
        wrap_length=100, quiet=False, language='en', exit_on_prompt=False)

    parser = get_parser(only='language')
    args, remaining = parser.parse_known_args()

    if args.language == 'en':
        loc = locale.getlocale()
        if loc[0]:
            args.language = loc[0].split('_')[0]

    if args.language != 'en':
        try:
            from googletrans.constants import LANGUAGES
        except Exception:
            raise RuntimeError(
                '`--language` requires `googletrans` package, '
                'install with `pip install googletrans`.')

        if args.language == 'select' or args.language not in LANGUAGES:
            languages = list(
                sorted([LANGUAGES[x].title().replace('_', ' ') +
                        ' (' + x + ')' for x in LANGUAGES]))
            sel = prt.prompt(
                'Select a language:', kind='select', options=languages,
                message=False)
            args.language = sel.split('(')[-1].strip(')')

    prt = Printer(language=args.language)

    language = args.language

    parser = get_parser(printer=prt)
    args = parser.parse_args()

    args.language = language

    prt = Printer(
        wrap_length=100, quiet=args.quiet, language=args.language,
        exit_on_prompt=args.exit_on_prompt)

    if args.version:
        print('MOSFiT v{}'.format(__version__))
        return

    dir_path = os.path.dirname(os.path.realpath(__file__))

    if args.speak:
        speak('Mosfit', args.speak)

    args.start_time = time.time()

    if args.limiting_magnitude == []:
        args.limiting_magnitude = 20.0

    args.return_fits = False

    if (isinstance(args.extrapolate_time, list) and
            len(args.extrapolate_time) == 0):
        args.extrapolate_time = 100.0

    if len(args.band_list) and args.smooth_times == -1:
        prt.message('enabling_s')
        args.smooth_times = 0

    args.method = 'nester' if args.method.lower() in [
        'nest', 'nested', 'nested_sampler', 'nester'] else 'ensembler'

    if args.method == 'nester':
        if args.run_until_converged and args.iterations >= 0:
            raise ValueError(prt.text('R_i_mutually_exclusive'))
        if args.walker_paths is not None:
            raise ValueError(prt.text('w_nester_mutually_exclusive'))

    if args.generative:
        if args.iterations > 0:
            prt.message('generative_supercedes', warning=True)
        args.iterations = 0

    no_events = False
    if args.iterations == -1:
        if len(args.events) == 0:
            no_events = True
            args.iterations = 0
        else:
<<<<<<< HEAD
            args.iterations = 10000
=======
            args.iterations = 5000

    if len(args.date_list):
        if changed_iterations:
            prt.message('no_dates_gen', warning=True)
        else:
            args.time_list = [str(astrotime(x.replace('/', '-')).mjd)
                              for x in args.date_list]
            args.time_unit = 'mjd'

    if len(args.mjd_list):
        if changed_iterations:
            prt.message('no_dates_gen', warning=True)
        else:
            args.time_list = args.mjd_list
            args.time_unit = 'mjd'

    if len(args.jd_list):
        if changed_iterations:
            prt.message('no_dates_gen', warning=True)
        else:
            args.time_list = [str(astrotime(
                float(x), format='jd').mjd) for x in args.jd_list]
            args.time_unit = 'mjd'

    if len(args.phase_list):
        if changed_iterations:
            prt.message('no_dates_gen', warning=True)
        else:
            args.time_list = args.phase_list
            args.time_unit = 'phase'

    if len(args.time_list):
        if any([any([y in x]) for y in ['-', '/'] for x in args.time_list]):
            try:
                args.time_list = [astrotime(
                    x.replace('/', '-')).mjd for x in args.time_list]
            except ValueError:
                if len(args.time_list) == 1 and isinstance(
                        args.time_list[0], string_types):
                    args.time_list = args.time_list[0].split()
                args.time_list = [float(x) for x in args.time_list]
                args.time_unit = 'phase'
        else:
            if any(['+' in x for x in args.time_list]):
                args.time_unit = 'phase'
            args.time_list = [float(x) for x in args.time_list]

        if min(args.time_list) > 2400000:
            prt.message('assuming_jd')
            args.time_list = [x - 2400000.5 for x in args.time_list]
            args.time_unit = 'mjd'
        elif min(args.time_list) > 50000:
            prt.message('assuming_mjd')
            args.time_unit = 'mjd'
        args.time_unit = None

    if args.burn is None and args.post_burn is None:
        args.burn = int(np.floor(args.iterations / 2))

    if args.frack_step == 0:
        args.fracking = False
>>>>>>> 7e6885cb

    if (args.run_until_uncorrelated is not None and
            args.run_until_converged):
        raise ValueError(
            '`-R` and `-U` options are incompatible, please use one or the '
            'other.')
    if args.run_until_uncorrelated is not None:
        args.convergence_type = 'acor'
        args.convergence_criteria = args.run_until_uncorrelated
    elif args.run_until_converged:
        if args.method == 'ensembler':
            args.convergence_type = 'psrf'
            args.convergence_criteria = (
                1.1 if args.run_until_converged is True else
                args.run_until_converged)
        else:
            args.convergence_type = 'dlogz'

    if args.method == 'nester':
        args.convergence_criteria = (
            0.02 if args.run_until_converged is True else
            args.run_until_converged)

    if is_master():
        # Get hash of ourselves
        mosfit_hash = get_mosfit_hash()

        # Print our amazing ASCII logo.
        if not args.quiet:
            with codecs.open(os.path.join(dir_path, 'logo.txt'),
                             'r', 'utf-8') as f:
                logo = f.read()
                firstline = logo.split('\n')[0]
                # if isinstance(firstline, bytes):
                #     firstline = firstline.decode('utf-8')
                width = len(normalize('NFC', firstline))
            prt.prt(logo, colorify=True)
            prt.message(
                'byline', reps=[
                    __version__, mosfit_hash, __author__, __contributors__],
                center=True, colorify=True, width=width, wrapped=False)

        # Get/set upload token
        upload_token = ''
        get_token_from_user = False
        if args.set_upload_token:
            if args.set_upload_token is not True:
                upload_token = args.set_upload_token
            get_token_from_user = True

        upload_token_path = os.path.join(dir_path, 'cache', 'dropbox.token')

        if args.method == 'nester':
            unused_args = [
                [args.burn, '-b'],
                [args.post_burn, '-p'],
                [args.frack_step, '-f'],
                [args.num_temps, '-T'],
                [args.run_until_uncorrelated, '-U'],
                [args.draw_above_likelihood, '-d'],
                [args.gibbs, '-g'],
                [args.save_full_chain, '-c'],
                [args.maximum_memory, '-M']
            ]
            for ua in unused_args:
                if ua[0] is not None:
                    prt.message('argument_not_used',
                                reps=[ua[1], '-D nester'], warning=True)

        # Perform a few checks on upload before running (to keep size
        # manageable)
        if args.upload and not args.test and args.smooth_times > 100:
            response = prt.prompt('ul_warning_smooth')
            if response:
                args.upload = False
            else:
                sys.exit()

        if (args.upload and not args.test and
                args.num_walkers is not None and args.num_walkers < 100):
            response = prt.prompt('ul_warning_few_walkers')
            if response:
                args.upload = False
            else:
                sys.exit()

        if (args.upload and not args.test and args.num_walkers and
                args.num_walkers * args.num_temps > 500):
            response = prt.prompt('ul_warning_too_many_walkers')
            if response:
                args.upload = False
            else:
                sys.exit()

        if args.upload:
            if not os.path.isfile(upload_token_path):
                get_token_from_user = True
            else:
                with open(upload_token_path, 'r') as f:
                    upload_token = f.read().splitlines()
                    if len(upload_token) != 1:
                        get_token_from_user = True
                    elif len(upload_token[0]) != 64:
                        get_token_from_user = True
                    else:
                        upload_token = upload_token[0]

        if get_token_from_user:
            if args.test:
                upload_token = ('1234567890abcdefghijklmnopqrstuvwxyz'
                                '1234567890abcdefghijklmnopqr')
            while len(upload_token) != 64:
                prt.message('no_ul_token', ['https://sne.space/mosfit/'],
                            wrapped=True)
                upload_token = prt.prompt('paste_token', kind='string')
                if len(upload_token) != 64:
                    prt.prt(
                        'Error: Token must be exactly 64 characters in '
                        'length.', wrapped=True)
                    continue
                break
            with open_atomic(upload_token_path, 'w') as f:
                f.write(upload_token)

        if args.upload:
            prt.prt(
                "Upload flag set, will upload results after completion.",
                wrapped=True)
            prt.prt("Dropbox token: " + upload_token, wrapped=True)

        args.upload_token = upload_token

        if no_events:
            prt.message('iterations_0', wrapped=True)

        # Create the user directory structure, if it doesn't already exist.
        if args.copy:
            prt.message('copying')
            fc = False
            if args.force_copy:
                fc = prt.prompt('force_copy')
            if not os.path.exists('jupyter'):
                os.mkdir(os.path.join('jupyter'))
            if not os.path.isfile(os.path.join('jupyter',
                                               'mosfit.ipynb')) or fc:
                shutil.copy(
                    os.path.join(dir_path, 'jupyter', 'mosfit.ipynb'),
                    os.path.join(os.getcwd(), 'jupyter', 'mosfit.ipynb'))

            if not os.path.exists('modules'):
                os.mkdir(os.path.join('modules'))
            module_dirs = next(os.walk(os.path.join(dir_path, 'modules')))[1]
            for mdir in module_dirs:
                if mdir.startswith('__'):
                    continue
                full_mdir = os.path.join(dir_path, 'modules', mdir)
                copy_path = os.path.join(full_mdir, '.copy')
                to_copy = []
                if os.path.isfile(copy_path):
                    to_copy = list(filter(None, open(
                        copy_path, 'r').read().split()))

                mdir_path = os.path.join('modules', mdir)
                if not os.path.exists(mdir_path):
                    os.mkdir(mdir_path)
                for tc in to_copy:
                    tc_path = os.path.join(full_mdir, tc)
                    if os.path.isfile(tc_path):
                        shutil.copy(tc_path, os.path.join(mdir_path, tc))
                    elif os.path.isdir(tc_path) and not os.path.exists(
                            os.path.join(mdir_path, tc)):
                        os.mkdir(os.path.join(mdir_path, tc))
                readme_path = os.path.join(mdir_path, 'README')
                if not os.path.exists(readme_path):
                    txt = prt.message('readme-modules', [
                        os.path.join(dir_path, 'modules', 'mdir'),
                        os.path.join(dir_path, 'modules')], prt=False)
                    open(readme_path, 'w').write(txt)

            if not os.path.exists('models'):
                os.mkdir(os.path.join('models'))
            model_dirs = next(os.walk(os.path.join(dir_path, 'models')))[1]
            for mdir in model_dirs:
                if mdir.startswith('__'):
                    continue
                mdir_path = os.path.join('models', mdir)
                if not os.path.exists(mdir_path):
                    os.mkdir(mdir_path)
                model_files = next(
                    os.walk(os.path.join(dir_path, 'models', mdir)))[2]
                readme_path = os.path.join(mdir_path, 'README')
                if not os.path.exists(readme_path):
                    txt = prt.message('readme-models', [
                        os.path.join(dir_path, 'models', mdir),
                        os.path.join(dir_path, 'models')], prt=False)
                    with open(readme_path, 'w') as f:
                        f.write(txt)
                for mfil in model_files:
                    if 'parameters.json' not in mfil:
                        continue
                    fil_path = os.path.join(mdir_path, mfil)
                    if os.path.isfile(fil_path) and not fc:
                        continue
                    shutil.copy(
                        os.path.join(dir_path, 'models', mdir, mfil),
                        os.path.join(fil_path))

    # Set some default values that we checked above.
    if args.frack_step == 0:
        args.fracking = False
    elif args.frack_step is None:
        args.frack_step = 50
    if args.burn is None and args.post_burn is None:
        args.burn = int(np.floor(args.iterations / 2))
    if args.draw_above_likelihood is None:
        args.draw_above_likelihood = False
    if args.maximum_memory is None:
        args.maximum_memory = np.inf
    if args.gibbs is None:
        args.gibbs = False
    if args.save_full_chain is None:
        args.save_full_chain = False
    if args.num_temps is None:
        args.num_temps = 1
    if args.walker_paths is None:
        args.walker_paths = []

    # Then, fit the listed events with the listed models.
    fitargs = vars(args)
    Fitter(**fitargs).fit_events(**fitargs)


if __name__ == "__main__":
    main()<|MERGE_RESOLUTION|>--- conflicted
+++ resolved
@@ -98,13 +98,13 @@
         help=prt.text('parser_limiting_magnitude'))
 
     parser.add_argument(
-<<<<<<< HEAD
         '--prefer-fluxes',
         dest='prefer_fluxes',
         default=False,
         action='store_true',
         help=prt.text('parser_prefer_fluxes'))
-=======
+
+    parser.add_argument(
         '--time-list',
         '--extra-times',
         dest='time_list',
@@ -139,7 +139,6 @@
         default=[],
         nargs='+',
         help=prt.text('parser_time_list'))
->>>>>>> 7e6885cb
 
     parser.add_argument(
         '--band-list',
@@ -647,9 +646,6 @@
             no_events = True
             args.iterations = 0
         else:
-<<<<<<< HEAD
-            args.iterations = 10000
-=======
             args.iterations = 5000
 
     if len(args.date_list):
@@ -712,7 +708,6 @@
 
     if args.frack_step == 0:
         args.fracking = False
->>>>>>> 7e6885cb
 
     if (args.run_until_uncorrelated is not None and
             args.run_until_converged):
