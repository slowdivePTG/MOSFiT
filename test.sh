#! /bin/bash
set -ev
if [ "$1" = -c ]; then
    RUNNER="coverage run -p --source=mosfit"
    TRUNNER="coverage run -p"
    echo "travis_fold:start:FIT Fitting test data"
else
    RUNNER=python
    TRUNNER=python
fi

mpirun -np 2 $RUNNER -m mosfit -e SN2009do --test -i 1 -f 1 -p 0 -F covariance
$RUNNER -m mosfit -e SN2009do.json --test -i 1 --no-fracking -m magnetar -T 2 -F covariance
$RUNNER -m mosfit -e SN2007bg --test -i 3 -m rprocess -D nester -F covariance
$RUNNER -m mosfit -e mosfit/tests/LSQ12dlf.json --test -i 3 --no-fracking -m csm -F n 6.0 -W 120 -M 0.2 --offline
<<<<<<< HEAD
$RUNNER -m mosfit -e SN2008ar --test -i 1 --no-fracking -m ia -F covariance
$RUNNER -m mosfit -e mosfit/tests/event_list.txt --test -i 1 --no-fracking -m tde -F covariance --offline
$RUNNER -m mosfit -e mosfit/tests/LSQ12dlf.json --test -i 2 --no-fracking -m kilonova --variance-for-each band --offline -w products/walkers.json --prefer-fluxes
=======
$RUNNER -m mosfit -e SN2008ar --test -i 1 --no-fracking -m ia -F covariance --extra-times 2009-01-01
$RUNNER -m mosfit -e mosfit/tests/event_list.txt --test -i 1 --no-fracking -m tde -F covariance
$RUNNER -m mosfit -e mosfit/tests/LSQ12dlf.json --test -i 2 --no-fracking -m kilonova --variance-for-each band --offline -w products/walkers.json --extra-times 56000
>>>>>>> 7e6885cb
if [ "$1" = -c ]; then
    $RUNNER -m mosfit -e SN2007bg --test -i 1 --no-fracking -m ic --language ru -F covariance --prefer-cache
else
    $RUNNER -m mosfit -e SN2007bg --test -i 1 --no-fracking -m ic -F covariance --prefer-cache
fi
echo -ne '\n\n1\n1\n1\n\n\n9\n9\n\nu\n9\n\n\n\n\n\n1992ApJ...400L...1W\ny\ny\n' | $RUNNER -m mosfit -m slsn -e mosfit/tests/PTF10hgi.txt -i 1 --no-write -u --test -F covariance --extra-phases -3 +2
$RUNNER -m mosfit -e 09do --test -i 1 --no-fracking -m slsn -S 20 -E 10.0 100.0 -g -c --no-copy-at-launch -x radiusphot -F covariance lumdist 500
$RUNNER -m mosfit -e mosfit/tests/SN2006le.json --test -i 5 --no-fracking -m csmni --extra-bands u g --extra-instruments LSST -L 55540 55560 --exclude-bands B -s test --quiet -u --offline -F covariance redshift 0.1

if [ "$1" = -c ]; then
    echo "travis_fold:end:FIT Fitting test data done"
    echo "travis_fold:start:GEN Generating random models"
fi

$RUNNER -m mosfit --test -i 0
$RUNNER -m mosfit -i 0 -m default -P parameters_test.json -l 23 0.5 -F covariance
$TRUNNER test.py

if [ "$1" = -c ]; then
    echo "travis_fold:end:GEN Generating random models done"
    echo "travis_fold:start:JUP Testing Jupyter notebooks"
    echo "travis_fold:end:JUP Testing Jupyter notebooks"
    coverage combine
fi<|MERGE_RESOLUTION|>--- conflicted
+++ resolved
@@ -13,15 +13,9 @@
 $RUNNER -m mosfit -e SN2009do.json --test -i 1 --no-fracking -m magnetar -T 2 -F covariance
 $RUNNER -m mosfit -e SN2007bg --test -i 3 -m rprocess -D nester -F covariance
 $RUNNER -m mosfit -e mosfit/tests/LSQ12dlf.json --test -i 3 --no-fracking -m csm -F n 6.0 -W 120 -M 0.2 --offline
-<<<<<<< HEAD
-$RUNNER -m mosfit -e SN2008ar --test -i 1 --no-fracking -m ia -F covariance
+$RUNNER -m mosfit -e SN2008ar --test -i 1 --no-fracking -m ia -F covariance --extra-times 2009-01-01
 $RUNNER -m mosfit -e mosfit/tests/event_list.txt --test -i 1 --no-fracking -m tde -F covariance --offline
-$RUNNER -m mosfit -e mosfit/tests/LSQ12dlf.json --test -i 2 --no-fracking -m kilonova --variance-for-each band --offline -w products/walkers.json --prefer-fluxes
-=======
-$RUNNER -m mosfit -e SN2008ar --test -i 1 --no-fracking -m ia -F covariance --extra-times 2009-01-01
-$RUNNER -m mosfit -e mosfit/tests/event_list.txt --test -i 1 --no-fracking -m tde -F covariance
-$RUNNER -m mosfit -e mosfit/tests/LSQ12dlf.json --test -i 2 --no-fracking -m kilonova --variance-for-each band --offline -w products/walkers.json --extra-times 56000
->>>>>>> 7e6885cb
+$RUNNER -m mosfit -e mosfit/tests/LSQ12dlf.json --test -i 2 --no-fracking -m kilonova --variance-for-each band --offline -w products/walkers.json --extra-times 56000 --prefer-fluxes
 if [ "$1" = -c ]; then
     $RUNNER -m mosfit -e SN2007bg --test -i 1 --no-fracking -m ic --language ru -F covariance --prefer-cache
 else
